{
  "name": "@superline-ai/agent-detection",
<<<<<<< HEAD
  "version": "0.0.6",
=======
  "version": "0.0.7",
>>>>>>> 88822899
  "main": "dist/cjs/index.js",
  "module": "dist/esm/index.js",
  "types": "dist/esm/types/index.d.ts",
  "files": [
    "dist"
  ],
  "exports": {
    "import": "./dist/esm/index.js",
    "require": "./dist/cjs/index.js",
    "types": "./dist/esm/types/index.d.ts"
  },
  "scripts": {
    "build": "rollup -c",
    "test": "jest",
    "test:watch": "jest --watch",
    "watch": "rollup -c -w",
    "prepublishOnly": "NODE_ENV=production npm run build"
  },
  "author": {
    "name": "Superline AI",
    "email": "devs@superline.ai",
    "url": "https://superline.ai"
  },
  "license": "MIT",
  "description": "Agent detection library for detecting AI agents using browser automation",
  "repository": {
    "type": "git",
    "url": "git+https://github.com/superline-ai/agent-detection.git"
  },
  "keywords": [
    "agent-detection",
    "ai",
    "agent",
    "llm",
    "detection"
  ],
  "publishConfig": {
    "access": "public"
  },
  "devDependencies": {
    "@rollup/plugin-commonjs": "^28.0.3",
    "@rollup/plugin-node-resolve": "^16.0.1",
    "@rollup/plugin-terser": "^0.4.4",
    "@rollup/plugin-typescript": "^12.1.2",
    "@types/jest": "^29.5.12",
    "@types/tar-stream": "^3.1.3",
    "jest": "^29.7.0",
    "rollup": "^4.40.0",
    "rollup-plugin-polyfill-node": "^0.13.0",
    "tar-stream": "^3.1.7",
    "ts-jest": "^29.1.2",
    "tslib": "^2.8.1",
    "typescript": "^5.8.3"
  },
  "dependencies": {
    "idb": "^8.0.2",
    "simple-statistics": "^7.8.8",
    "uuid": "^11.1.0"
  }
}<|MERGE_RESOLUTION|>--- conflicted
+++ resolved
@@ -1,10 +1,6 @@
 {
   "name": "@superline-ai/agent-detection",
-<<<<<<< HEAD
-  "version": "0.0.6",
-=======
   "version": "0.0.7",
->>>>>>> 88822899
   "main": "dist/cjs/index.js",
   "module": "dist/esm/index.js",
   "types": "dist/esm/types/index.d.ts",
